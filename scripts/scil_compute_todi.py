#!/usr/bin/env python3
# -*- coding: utf-8 -*-
"""
Compute a Track Orientation Density Image (TODI).
Each segment of the streamlines is weighted by its length
(to support compressed streamlines).
This script can afterwards output a Track Density Image (TDI)
or a TODI with SF or SH representation, based on streamlines' segments.\n\n
"""

import argparse
import logging

import nibabel as nib
import numpy as np

from scilpy.io.image import get_data_as_mask
from scilpy.io.streamlines import load_tractogram_with_reference
from scilpy.io.utils import (add_overwrite_arg, add_reference_arg,
                             add_sh_basis_args,
                             assert_inputs_exist, assert_outputs_exist)
from scilpy.tractanalysis.todi import TrackOrientationDensityImaging


EPILOG = """
    References:
        [1] Dhollander T, Emsell L, Van Hecke W, Maes F, Sunaert S, Suetens P.
            Track orientation density imaging (TODI) and
            track orientation distribution (TOD) based tractography.
            NeuroImage. 2014 Jul 1;94:312-36.
    """


def _build_arg_parser():
    p = argparse.ArgumentParser(description=__doc__, epilog=EPILOG,
                                formatter_class=argparse.RawTextHelpFormatter)

    p.add_argument('in_tractogram',
                   help='Input streamlines file.')

    add_reference_arg(p)

    p.add_argument('--sphere', default='repulsion724',
                   help='sphere used for the angular discretization. '
                        '[%(default)s]')

    p.add_argument('--mask',
                   help='Use the given mask.')

    p.add_argument('--out_mask',
                   help='Mask showing where TDI > 0.')

    p.add_argument('--out_tdi',
                   help='Output Track Density Image (TDI).')

    p.add_argument('--out_todi_sf',
                   help='Output TODI, with SF (each directions\n'
                        'on the sphere, requires a lot of memory)')

    p.add_argument('--out_todi_sh',
                   help='Output TODI, with SH coefficients.')

    p.add_argument('--sh_order', type=int, default=8,
                   help='Order of the original SH. [%(default)s]')

    p.add_argument('--normalize_per_voxel', action='store_true',
                   help='Normalize each SF/SH at each voxel [%(default)s].')

    p.add_argument('--smooth_todi', action='store_true',
                   help='Smooth TODI (angular and spatial) [%(default)s].')

    p.add_argument('--asymmetric', action='store_true', default = False,
                   help='Compute asymmetric TODI')

    add_sh_basis_args(p)
    add_overwrite_arg(p)
    return p


def main():
    parser = _build_arg_parser()
    args = parser.parse_args()
    logging.basicConfig(level=logging.INFO)

    assert_inputs_exist(parser, args.in_tractogram,
                        [args.mask, args.reference])

    output_file_list = []
    if args.out_mask:
        output_file_list.append(args.out_mask)
    if args.out_tdi:
        output_file_list.append(args.out_tdi)
    if args.out_todi_sf:
        output_file_list.append(args.out_todi_sf)
    if args.out_todi_sh:
        output_file_list.append(args.out_todi_sh)

    if not output_file_list:
        parser.error('No output to be done')

    assert_outputs_exist(parser, args, output_file_list)

    sft = load_tractogram_with_reference(parser, args, args.in_tractogram)
    affine, data_shape, _, _ = sft.space_attributes

    sft.to_vox()
<<<<<<< HEAD
    
    # Make sure the origin of voxel is at the corner and not at the center
    # sft.to_corner()
=======
    # Because compute_todi expects streamline points (in voxel coordinates)
    # to be in the range (0..size) rather than (-0.5..size - 0.5), we shift
    # the voxel origin to corner (will only be done if it's not already the
    # case).
    sft.to_corner()
>>>>>>> 12fb254a

    logging.info('Computing length-weighted TODI ...')
    todi_obj = TrackOrientationDensityImaging(tuple(data_shape), args.sphere)
    todi_obj.compute_todi(sft.streamlines, length_weights=True, asymmetric=args.asymmetric)

    if args.smooth_todi:
        logging.info('Smoothing ...')
        if args.asymmetric:
            logging.warning('Smooting of asymmetric TODI renders it symmetric!')
        todi_obj.smooth_todi_dir()
        todi_obj.smooth_todi_spatial()

    if args.mask:
        mask = get_data_as_mask(nib.load(args.mask))
        todi_obj.mask_todi(mask)

    logging.info('Saving Outputs ...')
    if args.out_mask:
        data = todi_obj.get_mask()
        img = todi_obj.reshape_to_3d(data)
        img = nib.Nifti1Image(img.astype(np.int16), affine)
        img.to_filename(args.out_mask)

    if args.out_todi_sh:
        if args.normalize_per_voxel:
            todi_obj.normalize_todi_per_voxel()
        img = todi_obj.get_sh(args.sh_basis, args.sh_order)
        img = todi_obj.reshape_to_3d(img)
        img = nib.Nifti1Image(img.astype(np.float32), affine)
        img.to_filename(args.out_todi_sh)

    if args.out_tdi:
        img = todi_obj.get_tdi()
        img = todi_obj.reshape_to_3d(img)
        img = nib.Nifti1Image(img.astype(np.float32), affine)
        img.to_filename(args.out_tdi)

    if args.out_todi_sf:
        img = todi_obj.get_todi()
        img = todi_obj.reshape_to_3d(img)
        img = nib.Nifti1Image(img.astype(np.float32), affine)
        img.to_filename(args.out_todi_sf)


if __name__ == '__main__':
    main()<|MERGE_RESOLUTION|>--- conflicted
+++ resolved
@@ -104,17 +104,11 @@
     affine, data_shape, _, _ = sft.space_attributes
 
     sft.to_vox()
-<<<<<<< HEAD
-    
-    # Make sure the origin of voxel is at the corner and not at the center
-    # sft.to_corner()
-=======
     # Because compute_todi expects streamline points (in voxel coordinates)
     # to be in the range (0..size) rather than (-0.5..size - 0.5), we shift
     # the voxel origin to corner (will only be done if it's not already the
     # case).
     sft.to_corner()
->>>>>>> 12fb254a
 
     logging.info('Computing length-weighted TODI ...')
     todi_obj = TrackOrientationDensityImaging(tuple(data_shape), args.sphere)
