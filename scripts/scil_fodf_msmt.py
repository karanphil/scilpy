--- conflicted
+++ resolved
@@ -33,18 +33,11 @@
                                               normalize_bvecs,
                                               is_normalized_bvecs)
 from scilpy.io.image import get_data_as_mask
-<<<<<<< HEAD
-from scilpy.io.utils import (add_overwrite_arg, assert_inputs_exist,
-                             assert_outputs_exist, add_force_b0_arg,
-                             add_sh_basis_args, add_processes_arg,
-                             add_verbose_arg, parse_sh_basis_arg)
-=======
 from scilpy.io.utils import (add_overwrite_arg, add_processes_arg,
+                             assert_inputs_exist, assert_outputs_exist,
                              add_sh_basis_args, add_skip_b0_check_arg,
-                             assert_inputs_exist, assert_outputs_exist,
-
-                             add_verbose_arg, add_tolerance_arg)
->>>>>>> 1c3029ac
+                             add_verbose_arg, add_tolerance_arg,
+                             parse_sh_basis_arg)
 from scilpy.reconst.fodf import fit_from_model
 from scilpy.reconst.sh import convert_sh_basis
 
@@ -148,13 +141,9 @@
         if mask.shape != data.shape[:-1]:
             raise ValueError("Mask is not the same shape as data.")
 
-<<<<<<< HEAD
-    tol = args.tolerance
     sh_order = args.sh_order
     sh_basis, is_legacy = parse_sh_basis_arg(args)
 
-=======
->>>>>>> 1c3029ac
     # Checking data and sh_order
     sh_order = args.sh_order
     if data.shape[-1] < (sh_order + 1) * (sh_order + 2) / 2:
