--- conflicted
+++ resolved
@@ -65,11 +65,7 @@
                              load_matrix_in_any_format)
 from scilpy.image.volume_space_management import DataVolume
 from scilpy.tracking.propagator import ODFPropagator
-<<<<<<< HEAD
-from scilpy.tracking.seed import SeedGenerator, CustomSeedsGenerator
-=======
 from scilpy.tracking.seed import SeedGenerator, CustomSeedsDispenser
->>>>>>> b56f5db0
 from scilpy.tracking.tracker import Tracker
 from scilpy.tracking.utils import (add_mandatory_options_tracking,
                                    add_out_options, add_seeding_options,
@@ -88,10 +84,6 @@
     add_mandatory_options_tracking(p)
     track_g = add_tracking_options(p)
     add_seeding_options(p)
-
-    p.add_argument('--in_custom_seeds', type=str,
-                   help='Path to a file containing a list of custom seeding \n'
-                        'coordinates. (.txt, .mat or .npy)')
 
     # Options only for here.
     track_g.add_argument('--algo', default='prob', choices=['det', 'prob'],
@@ -214,11 +206,7 @@
     seed_res = seed_img.header.get_zooms()[:3]
     if args.in_custom_seeds:
         seeds = np.squeeze(load_matrix_in_any_format(args.in_custom_seeds))
-<<<<<<< HEAD
-        seed_generator = CustomSeedsGenerator(seeds, seed_res, space=our_space,
-=======
         seed_generator = CustomSeedsDispenser(seeds, seed_res, space=our_space,
->>>>>>> b56f5db0
                                               origin=our_origin)
         nbr_seeds = len(seeds)
     else:
