--- conflicted
+++ resolved
@@ -30,12 +30,7 @@
                              add_overwrite_arg,
                              add_verbose_arg,
                              add_reference_arg, assert_headers_compatible)
-<<<<<<< HEAD
-from scilpy.viz.utils import (ambiant_occlusion,
-                              format_hexadecimal_color_to_rgb)
-=======
-from scilpy.viz.color import format_hexadecimal_color_to_rgb
->>>>>>> 1d6f848c
+from scilpy.viz.color import format_hexadecimal_color_to_rgb, ambiant_occlusion
 
 
 def _build_arg_parser():
