#!/usr/bin/env python3
# -*- coding: utf-8 -*-

"""
Replace the fiber response function in the FRF file.
Use this script when you want to use a fixed response function
and keep the mean b0.

The FRF file is obtained from scil_frf_ssst.py

Formerly: scil_set_response_function.py
"""

import argparse
from ast import literal_eval
import numpy as np

from scilpy.io.utils import (add_overwrite_arg,
                             assert_inputs_exist,
                             add_verbose_arg,
                             assert_outputs_exist)


def _build_arg_parser():
    p = argparse.ArgumentParser(
        description=__doc__, formatter_class=argparse.RawTextHelpFormatter)

    p.add_argument('frf_file', metavar='input',
                   help='Path of the FRF file.')
    p.add_argument('new_frf', metavar='tuple',
                   help='Replace the response function with\n'
                        'this fiber response function x 10**-4 (e.g. '
                        '15,4,4).')
    p.add_argument('output_frf_file', metavar='output',
                   help='Path of the new FRF file.')
    p.add_argument('--no_factor', action='store_true',
                   help='If supplied, the fiber response function is\n'
<<<<<<< HEAD
                        'evaluated without the x 10**-4 factor. [%(default)s].'
                   )
=======
                        'evaluated without the x 10**-4 factor. [%(default)s].')
    
    add_verbose_arg(p)
>>>>>>> 2acb13e9
    add_overwrite_arg(p)
    
    return p


def main():
    parser = _build_arg_parser()
    args = parser.parse_args()

    assert_inputs_exist(parser, args.frf_file)
    assert_outputs_exist(parser, args, args.output_frf_file)

    frf_file = np.array(np.loadtxt(args.frf_file))
    new_frf = np.array(literal_eval(args.new_frf), dtype=np.float64)
    if not args.no_factor:
        new_frf *= 10 ** -4
    b0_mean = frf_file[3]

    response = np.concatenate([new_frf, [b0_mean]])
    np.savetxt(args.output_frf_file, response)


if __name__ == "__main__":
    main()<|MERGE_RESOLUTION|>--- conflicted
+++ resolved
@@ -35,14 +35,10 @@
                    help='Path of the new FRF file.')
     p.add_argument('--no_factor', action='store_true',
                    help='If supplied, the fiber response function is\n'
-<<<<<<< HEAD
                         'evaluated without the x 10**-4 factor. [%(default)s].'
                    )
-=======
-                        'evaluated without the x 10**-4 factor. [%(default)s].')
     
     add_verbose_arg(p)
->>>>>>> 2acb13e9
     add_overwrite_arg(p)
     
     return p
