--- conflicted
+++ resolved
@@ -99,54 +99,9 @@
         points = np.genfromtxt(scheme_files[1])
         if points.shape[0] == 3:
             points = points.T
-<<<<<<< HEAD
         bvals = np.genfromtxt(scheme_files[0])
         centroids, shell_idx = identify_shells(bvals)
     else:
-=======
-        bvals = np.genfromtxt(basename + '.bval')
-        shell_idx = build_shell_idx_from_bval(bvals, shell_th=50)
-
-    elif ext == 'bvals':
-        # bvecs/bvals (FSL) format, X Y Z AND b (or transpose)
-        bvals = np.genfromtxt(scheme_file)
-        points = np.genfromtxt(basename + '.bvecs')
-        if points.shape[0] == 3:
-            points = points.T
-        shell_idx = build_shell_idx_from_bval(bvals, shell_th=50)
-
-    elif ext == 'bval':
-        # bvecs/bvals (FSL) format, X Y Z AND b (or transpose)
-        logging.info('Should rename .bvec/.bval to .bvecs/.bvals')
-        bvals = np.genfromtxt(scheme_file)
-        points = np.genfromtxt(basename + '.bvec')
-        if points.shape[0] == 3:
-            points = points.T
-        shell_idx = build_shell_idx_from_bval(bvals, shell_th=50)
-
-    elif ext == 'dir' or ext == 'dvs':
-        vect = []
-        # Siemens format, X, Y, Z
-        with open(scheme_file) as f:
-            for line in f:
-                if 'vector[' in line.lower():
-                    vect.append([float(f) for f in line.split('=')[1][2:-3].split(',')])
-        vect = np.array(vect)
-
-        norms = np.linalg.norm(vect, axis=1)
-        # ugly work around for the division by b0 / replacing NaNs with 0.0
-        old_settings = np.seterr(divide='ignore', invalid='ignore')
-        points = vect / norms[:, None]
-        np.seterr(**old_settings)
-        points[np.isnan(points)] = 0.0
-        points[np.isinf(points)] = 0.0
-
-        fake_bmax = 3000.
-        shell_idx = build_shell_idx_from_bval(fake_bmax * norms ** 2,
-                                              shell_th=50)
-
-    elif ext == "b":
->>>>>>> bcf67281
         # MRtrix format X, Y, Z, b
         scheme_file = args.scheme_file[0]
         tmp = np.genfromtxt(scheme_file, delimiter=' ')
