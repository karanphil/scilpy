--- conflicted
+++ resolved
@@ -56,18 +56,12 @@
 
       - name: Install Scilpy
         run: |
-<<<<<<< HEAD
           export SETUPTOOLS_USE_DISTUTILS=stdlib
           uv venv ~/.venvs/scilpy --python=${{ steps.python-selector.outputs.python-version }}
           source ~/.venvs/scilpy/bin/activate
           uv pip install --upgrade pip wheel
           uv pip install --upgrade "setuptools<71.0.0" 
           uv pip install -e .
-=======
-          python -m pip install --upgrade pip wheel
-          python -m pip install --upgrade "setuptools<71.0.0" 
-          python -m pip install -e .
->>>>>>> 683b6c1f
           # TODO: to adapt once Scilpy passes to VTK 9.4.0, which selects OSMesa at runtime
           # https://discourse.vtk.org/t/status-update-runtime-opengl-render-window-selection-in-vtk/14583
           VTK_VERSION=$(cat requirements.txt | grep 'vtk==' | sed 's/vtk==//g')
