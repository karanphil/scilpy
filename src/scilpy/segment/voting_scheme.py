--- conflicted
+++ resolved
@@ -33,12 +33,8 @@
 
 class VotingScheme(object):
     def __init__(self, config, atlas_directory, transformation,
-<<<<<<< HEAD
-                 output_directory, minimal_vote_ratio=0.5, save_empty=False):
-=======
                  output_directory, minimal_vote_ratio=0.5,
-                 ignore_metadata=False):
->>>>>>> af4225d7
+                 save_empty=False, ignore_metadata=False):
         """
         Parameters
         ----------
@@ -54,14 +50,8 @@
         minimal_vote_ratio : float
             Value for the vote ratio for a streamline to be considered.
             (0 < minimal_vote_ratio < 1)
-<<<<<<< HEAD
         save_empty : bool
-            If True, will save empty files for bundles that were not recognized.
-        """
-        self.config = config
-        self.minimal_vote_ratio = minimal_vote_ratio
-        self.save_empty = save_empty
-=======
+            If True, save empty files for bundles that were not recognized.
         ignore_metadata : bool
             If True, ignore metadata in the tractogram if present. This will
             only \nconsider the geometry of the streamlines for saving.
@@ -69,7 +59,7 @@
         self.config = config
         self.minimal_vote_ratio = minimal_vote_ratio
         self.ignore_metadata = ignore_metadata
->>>>>>> af4225d7
+        self.save_empty = save_empty
 
         # Scripts parameters
         if isinstance(atlas_directory, list):
@@ -223,11 +213,6 @@
 
                 # If the user asked to ignore metadata, remove it (simpler)
                 new_sft = sft[curr_ids - sft_len]
-<<<<<<< HEAD
-                if not len(new_sft) == 0 or self.save_empty:
-                    save_tractogram(new_sft, os.path.join(self.output_directory,
-                                                        basename + extension))
-=======
                 if self.ignore_metadata:
                     new_sft.data_per_point = {}
                     new_sft.data_per_streamline = {}
@@ -242,7 +227,6 @@
                                          f"try --ignore_metadata.")
                 else:
                     results_sft[basename] = new_sft
->>>>>>> af4225d7
 
                 # Populate the results dictionary (will be saved as json)
                 curr_results_dict = {}
@@ -261,8 +245,9 @@
         # the bundles are held in memory (typically 1/10th of the tractogram)
         for basename in results_sft:
             sft = results_sft[basename]
-            save_tractogram(sft, os.path.join(self.output_directory,
-                                              basename + extension))
+            if len(sft) > 0 or self.save_empty:
+                save_tractogram(sft, os.path.join(self.output_directory,
+                                                basename + extension))
 
         out_logfile = os.path.join(self.output_directory, 'results.json')
         with open(out_logfile, 'w') as outfile:
