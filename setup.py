--- conflicted
+++ resolved
@@ -28,16 +28,13 @@
             requires=REQUIRES,
             scripts=SCRIPTS)
 
-<<<<<<< HEAD
 extensions = [Extension('scilpy.tractanalysis.uncompress',
                         ['scilpy/tractanalysis/uncompress.pyx'],
                         include_dirs=[numpy.get_include()]),
               Extension('scilpy.tractanalysis.quick_tools',
                         ['scilpy/tractanalysis/quick_tools.pyx'],
-=======
-extensions = [Extension('scilpy.tractanalysis.streamlines_metrics',
+              Extension('scilpy.tractanalysis.streamlines_metrics',
                         ['scilpy/tractanalysis/streamlines_metrics.pyx'],
->>>>>>> 8f5b95a0
                         include_dirs=[numpy.get_include()])]
 
 opts['ext_modules'] = cythonize(extensions)
