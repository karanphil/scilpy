--- conflicted
+++ resolved
@@ -158,7 +158,6 @@
                 bundle_id,
                 minimum_vote[bundle_id],
                 bundles_wise_vote)
-<<<<<<< HEAD
             if streamlines_id.ndim == 0:
                 continue
 
@@ -174,10 +173,13 @@
                 raise ValueError('Number of streamlines is not equal to the '
                                  'number of streamlines indices')
             new_sft = StatefulTractogram(streamlines, reference, Space.RASMM)
-            _, indices_to_keep = new_sft.remove_invalid_streamlines()
+            
+            if len(new_sft):
+                _, indices_to_keep = new_sft.remove_invalid_streamlines()
+                new_sft = new_sft[indices_to_keep]
+                streamlines_id = streamlines_id[indices_to_keep]
             save_tractogram(new_sft, os.path.join(self.output_directory,
                                                   basename + extension))
-            streamlines_id = streamlines_id[indices_to_keep]
 
             curr_results_dict = {}
             curr_results_dict['indices'] = streamlines_id.tolist()
@@ -185,28 +187,6 @@
             scores = bundles_wise_score[bundle_id,
                                         streamlines_id].flatten()
             curr_results_dict['scores'] = scores.tolist()
-=======
-
-            if not streamlines_id.size:
-                logging.error('{0} final recognition got {1} streamlines'
-                              .format(bundle_names[bundle_id],
-                                      len(streamlines_id)))
-                continue
-            else:
-                logging.info('{0} final recognition got {1} streamlines'
-                             .format(bundle_names[bundle_id],
-                                     len(streamlines_id)))
-
-            # All models of the same bundle have the same basename
-            basename = os.path.join(
-                self.output_directory,
-                os.path.splitext(bundle_names[bundle_id])[0])
-            new_sft = sft[streamlines_id.T]
-            new_sft.remove_invalid_streamlines()
-            save_tractogram(new_sft, basename + extension)
-
-            curr_results_dict = {'indices': streamlines_id.tolist()}
->>>>>>> e2564824
             results_dict[basename] = curr_results_dict
 
         out_logfile = os.path.join(self.output_directory, 'results.json')
@@ -270,34 +250,6 @@
 
         tmp_dir, tmp_memmap_filenames = streamlines_to_memmap(wb_streamlines,
                                                               'float16')
-<<<<<<< HEAD
-=======
-        rbx = RecobundlesX(tmp_memmap_filenames,
-                           clusters_indices, centroids)
-
-        # Separating the case nbr_processes=1 to help get good coverage metrics
-        # (codecov does not deal well with multiprocessing)
-        if nbr_processes == 1:
-            all_recognized = []
-            for model_filepath, val in zip(model_bundles_dict.keys(),
-                                           model_bundles_dict.values()):
-                bundle_pruning_thr, model_bundle = val
-                all_recognized.append(
-                    single_recognize(rbx, model_filepath, model_bundle,
-                                     bundle_pruning_thr, bundle_names, seed))
-        else:
-            # Update all RecobundlesX initialisation into a single list
-            pool = multiprocessing.Pool(nbr_processes)
-            all_recognized = pool.map(single_recognize_parallel,
-                                      zip(repeat(rbx),
-                                          model_bundles_dict.keys(),
-                                          model_bundles_dict.values(),
-                                          repeat(bundle_names),
-                                          repeat(seed)))
-            pool.close()
-            pool.join()
-        tmp_dir.cleanup()
->>>>>>> e2564824
 
         # Memory cleanup (before multiprocessing)
         cluster_map.refdata = None
@@ -344,17 +296,8 @@
                 bundles_wise_score[bundle_id,
                                    recognized_indices.T] += recognized_scores
 
-<<<<<<< HEAD
         bundles_wise_score[bundles_wise_vote != 0] \
             /= bundles_wise_vote[bundles_wise_vote != 0]
-=======
-        for bundle_id, recognized_ind in all_recognized:
-            if recognized_ind is not None:
-                tmp_values = bundles_wise_vote[bundle_id, recognized_ind.T]
-                bundles_wise_vote[bundle_id,
-                                  recognized_ind.T] = tmp_values.toarray() + 1
-        bundles_wise_vote = bundles_wise_vote.tocsr()
->>>>>>> e2564824
 
         # Once everything was run, save the results using a voting system
         minimum_vote = np.array(bundle_count) * self.minimal_vote_ratio
@@ -388,8 +331,7 @@
                             bundle_pruning_thr, bundle_names, seed)
 
 
-def single_recognize(rbx, model_filepath, model_bundle, bundle_pruning_thr,
-                     bundle_names, seed):
+def single_recognize(args):
     """
     Recobundle for a single bundle.
 
@@ -398,18 +340,11 @@
     bsg : Object
         Initialize bsg object with QBx ClusterMap as values
     model_filepath : str
-<<<<<<< HEAD
-        Filepath of the model to recognize.
-    model_dict : dict
-        Dictionary containing the model filepaths as keys and the
-        corresponding parameters and streamlines as values.
-=======
         Path to the model bundle file
     model_bundle: ArraySequence
         Model bundle.
     bundle_pruning_thr : float
         Threshold for pruning the model bundle
->>>>>>> e2564824
     bundle_names : list
         List of string with bundle names for models (to get bundle_id)
     seed : int
@@ -417,7 +352,6 @@
 
     Returns
     -------
-<<<<<<< HEAD
     transf_neighbor : tuple
         bundle_id : (int)
             Unique value to each bundle to identify them.
@@ -432,14 +366,6 @@
     bundle_pruning_thr = args[2]
     bundle_names = args[3]
     np.random.seed(args[4][0])
-=======
-    bundle_id : int
-        Unique value to each bundle to identify them.
-    recognized_indices : numpy.ndarray
-        Streamlines indices from the original tractogram.
-    """
-    np.random.seed(seed)
->>>>>>> e2564824
 
     model_bundle = nib.streamlines.load(model_filepath).streamlines
     model_bundle = transform_streamlines(model_bundle,
