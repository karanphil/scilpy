--- conflicted
+++ resolved
@@ -20,12 +20,8 @@
 def compute_sh_coefficients(dwi, gradient_table,
                             b0_threshold=DEFAULT_B0_THRESHOLD, sh_order=4,
                             basis_type='descoteaux07', smooth=0.006,
-<<<<<<< HEAD
-                            use_attenuation=False, force_b0_threshold=False,
-                            mask=None, sphere=None, is_legacy=True):
-=======
-                            use_attenuation=False, mask=None, sphere=None):
->>>>>>> 1c3029ac
+                            use_attenuation=False, mask=None, sphere=None,
+                            is_legacy=True):
     """Fit a diffusion signal with spherical harmonics coefficients.
     Data must come from a single shell acquisition.
 
@@ -40,10 +36,10 @@
         single shell signal.
     sh_order : int, optional
         SH order to fit, by default 4.
+    basis_type: str
+        Either 'tournier07' or 'descoteaux07'
     smooth : float, optional
         Lambda-regularization coefficient in the SH fit, by default 0.006.
-    basis_type: str
-        Either 'tournier07' or 'descoteaux07'
     use_attenuation: bool, optional
         If true, we will use DWI attenuation. [False]
     mask: nib.Nifti1Image object, optional
