--- conflicted
+++ resolved
@@ -393,13 +393,8 @@
 
 def generate_matched_points(sft):
     """
-<<<<<<< HEAD
-    Generate an array where each element i is set to the index of the
-    streamline that contributes the ith point.
-=======
     Generates an array where each element i is set to the index of the
     streamline to which it belongs
->>>>>>> 60758103
 
     Parameters:
     -----------
@@ -410,13 +405,9 @@
     --------
     matched_points : ndarray
         An array where each element is set to the index of the streamline
-<<<<<<< HEAD
-        that contributes that point.
-=======
         to which it belongs
 
 
->>>>>>> 60758103
     """
     total_points = sft.streamlines._data.shape[0]
     offsets = sft.streamlines._offsets
