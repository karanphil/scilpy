--- conflicted
+++ resolved
@@ -223,7 +223,6 @@
         self.todi = todi_u.p_normalize_vectors(self.todi, p_norm)
         return self.todi
 
-<<<<<<< HEAD
     def get_sh(self, sh_basis, sh_order, smooth=0.006):
         """Spherical Harmonics (SH) coefficients of the TODI map
 
@@ -259,16 +258,8 @@
                diffusion MRI: Non-negativity constrained super-resolved
                spherical deconvolution. NeuroImage. 2007;35(4):1459-1472.
         """
-        return sf_to_sh(self.todi, self.sphere, sh_order, sh_basis, smooth)
-=======
-    def get_sh(self, todi_img, sh_basis, sh_order, normalized=False):
-        todi_sf = todi_img
-        if normalized:
-            todi_sf = todi_u.normalize_vectors(todi_img)
-
-        return sf_to_sh(todi_sf, self.sphere,
-                        sh_order=sh_order, basis_type=sh_basis, smooth=0.006)
->>>>>>> f613cb93
+        return sf_to_sh(self.todi, self.sphere, sh_order=sh_order,
+                        basis_type=sh_basis, smooth=smooth)
 
     def reshape_to_3d(self, img_voxelly_masked):
         """Reshape a complex ravelled image to 3D.
